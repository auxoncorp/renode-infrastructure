//
// Copyright (c) Antmicro
// Copyright (c) Realtime Embedded
//
// This file is part of the Emul8 project.
// Full license details are defined in the 'LICENSE' file.
//
using System;
using Emul8.Peripherals;
using Emul8.Peripherals.UART;
using Emul8.Logging;
using Emul8.Utilities;
using System.Collections.Generic;
using System.Linq;
using System.IO;
using System.Diagnostics;
using Emul8.Exceptions;
using System.ComponentModel;
using AntShell.Terminal;
using System.Threading;
#if !EMUL8_PLATFORM_WINDOWS
using Mono.Unix.Native;
#endif
using TermSharp.Vt100;
using Xwt;
using Emul8.Core;

namespace Emul8.CLI
{
    public class UARTWindowBackendAnalyzer : IAnalyzableBackendAnalyzer<UARTBackend>
    {
        // this constructor is needed by the monitor; do not remove it
        public UARTWindowBackendAnalyzer()
        {
#if EMUL8_PLATFORM_WINDOWS
            preferredTerminal = ConfigurationManager.Instance.Get("general", "terminal", TerminalTypes.Termsharp);
            if(preferredTerminal != TerminalTypes.Termsharp)
            {
                Logger.LogAs(this, LogLevel.Warning, "Only >>Termsharp<< terminal is available on Windows - forcing to use it.");
            }
#else
            preferredTerminal = ConfigurationManager.Instance.Get("general", "terminal", TerminalTypes.XTerm);
            if(preferredTerminal == TerminalTypes.Termsharp)
            {
<<<<<<< HEAD
                Emul8.Plugins.XwtProviderPlugin.ApplicationExtensions.InvokeInUIThreadAndWait(() => {
                    terminalWidget = new TerminalWidget();
                });
=======
#endif
                terminalWidget = new TerminalWidget();
>>>>>>> 982cb40c
                IO = terminalWidget.IO;
#if !EMUL8_PLATFORM_WINDOWS
            }
            else
            {
                ptyUnixStream = new PtyUnixStream();
                IO = new IOProvider(new StreamIOSource(ptyUnixStream));
            }
#endif
        }

        public void AttachTo(UARTBackend backend)
        {
            backend.BindAnalyzer(IO);
            Backend = backend;

            string uartName;
            if(EmulationManager.Instance.CurrentEmulation.TryGetEmulationElementName(backend.UART, out uartName))
            {
                Name = uartName;
            }
        }

        public void Show()
        {
#if !EMUL8_PLATFORM_WINDOWS
            if(terminalWidget != null)
            {
#endif
                Emul8.Plugins.XwtProviderPlugin.ApplicationExtensions.InvokeInUIThreadAndWait(() => {
                    window = new Window();
                    window.Title = Name;
                    window.Width = 700;
                    window.Height = 400;
                    window.Padding = new WidgetSpacing();
                    window.Content = terminalWidget;
                    window.Show();
                });
#if !EMUL8_PLATFORM_WINDOWS
            }
            else
            {
                var windowCreators = new Dictionary<TerminalTypes, CreateWindowDelegate>
                {
                    {TerminalTypes.XTerm, CreateXtermWindow},
                    {TerminalTypes.Putty, CreatePuttyWindow},
                    {TerminalTypes.GnomeTerminal, CreateGnomeTerminalWindow},
                    {TerminalTypes.TerminalApp, CreateTerminalAppWindow}
                };

                var commandString = string.Format("screen {0}", ptyUnixStream.Name);
                //Try preferred terminal first, than any other. If all fail, throw.
                if(!windowCreators.OrderByDescending(x => x.Key == preferredTerminal).Any(x => x.Value(commandString, out process)))
                {
                    throw new NotSupportedException(String.Format("Could not start terminal. Possible config values: {0}",
                        windowCreators.Keys.Select(x => x.ToString()).Aggregate((x, y) => x + ", " + y)));
                }

                Thread.Sleep(1000);
                // I know - this is ugly. But here's the problem:
                // we start terminal process with embedded socat and it takes time
                // how much? - you ask
                // good question - we don't know it; sometimes more, sometimes less
                // sometimes it causes a problem - socat is not ready yet when first data arrives
                // what happens then? - you ask
                // good question - we lost some input, Emul8 banner most probably
                // how to solve it? - you ask
                // good question - with no good answer though, i'm affraid
                // that is why we sleep here for 1s hoping it's enough
                //
                // This will be finally changed to our own implementation of VirtualTerminalEmulator.
            }
#endif
        }

        public void Hide()
        {
            var w = window;
            if(w != null)
            {
                Emul8.Plugins.XwtProviderPlugin.ApplicationExtensions.InvokeInUIThreadAndWait(() =>
                {
                    w.Hide();
                });
                w = null;
                return;
            }

            var p = process;
            if(p == null)
            {
                return;
            }

            try
            {
                p.CloseMainWindow();
            }
            catch(InvalidOperationException e)
            {
                // do not report an exception if the problem has already exited
                if(!e.Message.Contains("finished"))
                {
                    throw;
                }
            }
            process = null;
        }

        public string Name { get; set; }

        public IAnalyzableBackend Backend { get; private set; }

        public IOProvider IO { get; private set; }

        private static Tuple<int, int> GetNextWindowPosition()
        {
            lock(StartingPosition)
            {
                var result = StartingPosition;
                var newWidth = StartingPosition.Item1 + WindowWidth;
                var newHeight = StartingPosition.Item2;
                if(newWidth > MaxWidth)
                {
                    newWidth = 10;
                    newHeight += WindowHeight;
                }
                StartingPosition = Tuple.Create(newWidth, newHeight);
                return result;
            }
        }

        private static Tuple<int, int> StartingPosition = Tuple.Create(10, 10);

#if !EMUL8_PLATFORM_WINDOWS
        private bool CreateGnomeTerminalWindow(string command, out Process p)
        {
            try
            {
                p = new Process();
                p.EnableRaisingEvents = true;
                var position = GetNextWindowPosition();

                var arguments = string.Format("--tab -e \"{3}\" --title '{0}' --geometry=+{1}+{2}", Name, position.Item1, position.Item2, command);
                p.StartInfo = new ProcessStartInfo("gnome-terminal", arguments) 
                { 
                    UseShellExecute = false,
                    RedirectStandardError = true,
                    RedirectStandardOutput = true,
                    RedirectStandardInput = true
                };
                p.Exited += (sender, e) => 
                {
                    var proc = sender as Process;
                    if (proc.ExitCode != 0)
                    {
                        LogError("gnome-terminal", arguments, proc.ExitCode);
                    }
                };
                p.Start();
                Logger.LogAs(this, LogLevel.Info, "Terminal shown");
                return true;
            }
            catch(Win32Exception)
            {
            }
            p = null;
            return false;
        }

        private bool CreatePuttyWindow(string arg, out Process p)
        {
            try
            {
                p = new Process();
                p.EnableRaisingEvents = true;
                var arguments = string.Format("{0} -serial -title '{0}'", Name);
                p.StartInfo = new ProcessStartInfo("putty", arguments) 
                {
                    UseShellExecute = false,
                    RedirectStandardError = true,
                    RedirectStandardOutput = true,
                    RedirectStandardInput = true
                };
                p.Exited += (sender, e) => 
                {
                    var proc = sender as Process;
                    if (proc.ExitCode != 0)
                    {
                        LogError("Putty", arguments, proc.ExitCode);
                    }
                };
                p.Start();
                return true;
            }
            catch(Win32Exception)
            {
            }
            p = null;
            return false;
        }

        private bool CreateXtermWindow(string cmd, out Process p)
        {
            try
            {
                p = new Process();
                var position = GetNextWindowPosition();
                var minFaceSize = @"XTerm.*.faceSize1: 6";
                var keys = @"XTerm.VT100.translations: #override \\n" +
                           // disable menu on CTRL click
                           @"!Ctrl <Btn1Down>: ignore()\\n" +
                           @"!Ctrl <Btn2Down>: ignore()\\n" +
                           @"!Ctrl <Btn3Down>: ignore()\\n" +
                           @"!Lock Ctrl <Btn1Down>: ignore()\\n" +
                           @"!Lock Ctrl <Btn2Down>: ignore()\\n" +
                           @"!Lock Ctrl <Btn3Down>: ignore()\\n" +
                           @"!@Num_Lock Ctrl <Btn1Down>: ignore()\\n" +
                           @"!@Num_Lock Ctrl <Btn2Down>: ignore()\\n" +
                           @"!@Num_Lock Ctrl <Btn3Down>: ignore()\\n" +
                           @"!Lock Ctrl @Num_Lock <Btn1Down>: ignore()\\n" +
                           @"!Lock Ctrl @Num_Lock <Btn2Down>: ignore()\\n" +
                           @"!Lock Ctrl @Num_Lock <Btn3Down>: ignore()\\n" +
                           // change default font size change keys into CTRL +/-
                           @"Shift~Ctrl <KeyPress> KP_Add:ignore()\\n" +
                           @"Shift Ctrl <KeyPress> KP_Add:ignore()\\n" +
                           @"Shift <KeyPress> KP_Subtract:ignore()\\n" +
                           @"Ctrl <KeyPress> KP_Subtract:smaller-vt-font()\\n" +
                           @"Ctrl <KeyPress> KP_Add:larger-vt-font() \\n"; 
                var scrollKeys = @"XTerm.VT100.scrollbar.translations: #override \\n"+
                                 @"<Btn5Down>: StartScroll(Forward) \\n"+
                                 @"<Btn1Down>: StartScroll(Continuous) MoveThumb() NotifyThumb() \\n"+
                                 @"<Btn4Down>: StartScroll(Backward) \\n"+
                                 @"<Btn3Down>: StartScroll(Continuous) MoveThumb() NotifyThumb() \\n"+
                                 @"<Btn2Down>: ignore() \\n"+
                                 @"<Btn1Motion>: MoveThumb() NotifyThumb() \\n"+
                                 @"<BtnUp>: NotifyScroll(Proportional) EndScroll()";
                var fonts = "DejaVu Sans Mono, Ubuntu Sans Mono, Droid Sans Mono";

                var command = string.Format(@"-T '{0}' -sb -rightbar -xrm '*Scrollbar.thickness: 10' -xrm '*Scrollbar.background: #CCCCCC' -geometry +{1}+{2}  -xrm '*Scrollbar.foreground: #444444' -xrm 'XTerm.vt100.background: black' -xrm 'XTerm.vt100.foreground: white' -fa '{3}' -fs 10 -xrm '{4}' -xrm '{5}' -xrm '{6}' -e {7}", 
                    Name, position.Item1, position.Item2, fonts, keys, minFaceSize, scrollKeys, cmd);

                p.StartInfo = new ProcessStartInfo("xterm", command) 
                {
                    UseShellExecute = false,
                    RedirectStandardError = true,
                    RedirectStandardOutput = true,
                    RedirectStandardInput = true,
                };
                p.EnableRaisingEvents = true;
                p.Exited += (sender, e) => 
                { 
                    var proc = sender as Process;
                    if (proc.ExitCode != 0)
                    {
                        LogError("Xterm", command, proc.ExitCode);
                    }
                };
                p.Start();
                Logger.LogAs(this, LogLevel.Info, "Terminal shown");
                return true;
            }
            catch(Win32Exception)
            {
            }
            p = null;
            return false;
        }

        private bool CreateTerminalAppWindow(string arg, out Process p)
        {
            var script = TemporaryFilesManager.Instance.GetTemporaryFile();
            File.WriteAllLines(script, new [] {
                "#!/bin/bash",
                string.Format("/usr/bin/screen {0}", ptyUnixStream.Name)
            });

            try
            {
                p = new Process();
                p.EnableRaisingEvents = true;
                Syscall.chmod(script, FilePermissions.S_IXUSR | FilePermissions.S_IRUSR | FilePermissions.S_IWUSR);

                var arguments = string.Format("{0} {1}", "-a /Applications/Utilities/Terminal.app", script);
                p.StartInfo = new ProcessStartInfo("open", arguments) 
                {
                    UseShellExecute = false,
                    RedirectStandardError = true,
                    RedirectStandardOutput = true,
                    RedirectStandardInput = true
                };
                p.Exited += (sender, e) => 
                {
                    var proc = sender as Process;
                    if (proc.ExitCode != 0)
                    {
                        LogError("Terminal.app", arguments, proc.ExitCode);
                    }
                };
                p.Start();
                return true;
            }
            catch(Win32Exception)
            {
            }
            p = null;
            return false;
        }
#endif

        private void LogError(string source, string arguments, int exitCode)
        {
            Logger.LogAs(this, LogLevel.Error, "There was an error while starting {2} with arguments: {0}. It exited with code: {1}. In order to use different terminal change preferences in configuration file.", arguments, exitCode, source);
        }

        private delegate bool CreateWindowDelegate(string command, out Process process);

        private Process process;
        private Xwt.Window window;
        private TerminalWidget terminalWidget;

        private readonly PtyUnixStream ptyUnixStream;
        private readonly TerminalTypes preferredTerminal;
        private const int WindowHeight = 500;
        private const int WindowWidth = 670;
        private const int MaxWidth = 1700;

        private enum TerminalTypes
        {
            Putty,
            XTerm,
            GnomeTerminal,
            TerminalApp,
            Termsharp
        }
    }
}
<|MERGE_RESOLUTION|>--- conflicted
+++ resolved
@@ -42,14 +42,10 @@
             preferredTerminal = ConfigurationManager.Instance.Get("general", "terminal", TerminalTypes.XTerm);
             if(preferredTerminal == TerminalTypes.Termsharp)
             {
-<<<<<<< HEAD
+#endif
                 Emul8.Plugins.XwtProviderPlugin.ApplicationExtensions.InvokeInUIThreadAndWait(() => {
                     terminalWidget = new TerminalWidget();
                 });
-=======
-#endif
-                terminalWidget = new TerminalWidget();
->>>>>>> 982cb40c
                 IO = terminalWidget.IO;
 #if !EMUL8_PLATFORM_WINDOWS
             }
